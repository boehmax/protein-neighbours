<<<<<<< HEAD
#' Neighbor Identification Functions
#'
#' This file contains functions for identifying neighboring proteins
#' in genomic data, parsing GFF files, and extracting attributes.
#'
#' @author Maximilian Böhm
#' @modified Improved version with enhanced documentation and error handling

#' Extract a specific field from the attribute column of a GFF file
#'
#' This function parses the GFF attribute field and extracts a specific attribute.
#'
#' @param x The attribute column as a character vector.
#' @param field The field to extract.
#' @param attrsep The separator used in the attribute column (default is ";").
#' @return A character vector with the extracted field values.
#' @export
getAttributeField <- function(x, field, attrsep = ";") {
  # Split the attributes
  s <- strsplit(x, split = attrsep, fixed = TRUE)
  
  # Extract the desired field
  result <- sapply(s, function(atts) {
    a <- strsplit(atts, split = "=", fixed = TRUE)
    m <- match(field, sapply(a, "[", 1))
    if (!is.na(m)) {
      rv <- a[[m]][2]
    } else {
      rv <- as.character(NA)
    }
    return(rv)
  })
  
  return(result)
}

#' Find the protein alias
#'
#' This function looks up a protein ID in the alias database and returns its PIGI.
#'
#' @param protein.id The protein ID to search for.
#' @param alias The alias database.
#' @param verbose Whether to print additional information (default is FALSE).
#' @param identi Whether to include identity information (default is FALSE).
#' @return A data frame with the corresponding PIGI and alias.
#' @export
protein.alias <- function(protein.id, alias, verbose = FALSE, identi = FALSE) {
  # Check if the protein ID is in the alias database
  if (protein.id %in% alias$alias) {
    # If it is, find the corresponding PIGI
    result <- alias %>%
      dplyr::distinct(PIGI, alias) %>%
      dplyr::filter(alias == protein.id) %>%
      dplyr::select(PIGI)
    
    # Also find the corresponding identity
    if (identi) {
      percent <- alias %>%
        dplyr::filter(alias == protein.id) %>%
        dplyr::select(identity)
    }
    
    # Print a message indicating the protein was found, if verbose is TRUE
    if (verbose) {
      if (identi) {
        pn_info(paste0("Protein (", protein.id, ") was found in alias database, with an identity of ", 
                      percent, " matching ", result, "."))
      } else {
        pn_info(paste0("Protein (", protein.id, ") was found in alias database matching ", result, "."))
      }
    }
    
    # Return the PIGI as a data frame
    return(result)
  } else {
    # If the protein ID is not in the database, print a message indicating it was not found, if verbose is TRUE
    if (verbose) {
      pn_warn("Protein was not found in alias database:", protein.id)
    }
    
    # Return the original protein ID as a data frame
    return(data.frame(PIGI = protein.id, stringsAsFactors = FALSE))
  }
}

#' Get protein information from GFF file
#' 
#' This function extracts information about a specific protein from a GFF file.
#'
#' @param input The path to the GFF file.
#' @param protein.id The protein ID to search for.
#' @return A data frame with the protein information.
#' @export
getProteinInfoFromGff <- function(input, protein.id) {
  # Inform the user which input is being processed
  pn_debug(paste("Processing input:", input))
  
  # Check if the file exists
  if (!file.exists(input)) {
    pn_warn(paste("File not found:", input, "- Skipping this input."))
    return(NULL)
  }
  
  # Import GFF file
  tryCatch({
    gffData <- ape::read.gff(input, na.strings = c(".", "?"), GFF3 = TRUE)
    pn_debug("Successfully read GFF file:", input)
  }, error = function(e) {
    pn_error("Failed to read GFF file:", input, "-", e$message)
    return(NULL)
  })
  
  # Get Protein ID and product separately
  gffData <- gffData %>%
    dplyr::mutate(ID = gsub(".*\\-", "", getAttributeField(attributes, "ID")),
           product = getAttributeField(attributes, "product"))
  
  # Get protein information
  protein_info <- gffData %>% dplyr::filter(ID == protein.id)
  
  if (nrow(protein_info) == 0) {
    pn_warn("Protein ID not found in GFF file:", protein.id)
  } else {
    pn_debug("Found protein information for:", protein.id)
  }
  
  return(protein_info)
}

#' Collect all protein information
#' 
#' This function collects information about all proteins in the protein.assembly data frame.
#'
#' @param protein.assembly A data frame with protein and assembly information.
#' @param PATH Path where the ncbi_dataset folder is stored (default = data).
#' @return A data frame with all protein information.
#' @export
collect_all_protein_info <- function(protein.assembly, PATH = 'data') {
  pn_info("Collecting information for", nrow(protein.assembly), "proteins")
  
  # Initialize empty data frame for all protein information
  all.protein.info <- data.frame()
  
  # For progress tracking
  total_proteins <- nrow(protein.assembly)
  progress_step <- max(1, floor(total_proteins / 20))  # Show progress roughly every 5%
  
  # Process each protein
  for (i in seq_len(total_proteins)) {
    # Show progress
    if (i %% progress_step == 0 || i == total_proteins) {
      progress_pct <- round(i / total_proteins * 100)
      pn_info(paste0("Processing protein ", i, " of ", total_proteins, " (", progress_pct, "%)"))
    }
    
    # Construct GFF file path
    gff_file <- file.path(PATH, 'ncbi_dataset/data', protein.assembly[i, 1], 'genomic.gff')
    
    # Get protein information
    pi <- getProteinInfoFromGff(gff_file, protein.assembly[i, 2])
    
    # Skip the iteration if pi is NULL
    if (is.null(pi)) {
      pn_warn("Skipping protein", protein.assembly[i, 2], "with assembly", protein.assembly[i, 1])
      next
    }
    
    # Add protein and assembly information to all protein information data frame
    pi <- pi %>%
      dplyr::mutate(PIGI = protein.assembly[i, 2],  # Protein I Gave as Input
                    assembly = protein.assembly[i, 1])
    
    # Add protein information to all protein information data frame
    all.protein.info <- rbind(all.protein.info, pi)
  }
  
  # Mark these as non-neighbor proteins
  all.protein.info$is.neighbour <- FALSE
  
  # Get the current date in YYYY-MM-DD format
  current_date <- format(Sys.Date(), "%Y-%m-%d")
  
  # Save results of this long run
  output_file <- file.path('output', current_date, 'all_protein_info.csv')
  readr::write_csv(all.protein.info, output_file)
  pn_info("Saved protein information to:", output_file)
  
  return(all.protein.info)
}

#' Get neighboring proteins
#'
#' This function identifies neighboring proteins in a GFF data frame.
#'
#' @param gff.df The GFF data frame.
#' @param protein.id The protein ID to search for neighbors.
#' @param bp Number of base pairs to consider for neighbors (default is 300).
#' @param n Number of neighbors to find (default is 15).
#' @param overlap Number of base pairs to consider to be OK as overlapping genes (default is 50).
#' @return A data frame with neighboring proteins.
#' @export
getNeighborProteins <- function(gff.df, protein.id, bp = 300, n = 15, overlap = 50) {
  pn_debug("Finding neighbors for protein:", protein.id)
  
  # Initialize empty data frame for neighbors
  neighbors <- data.frame()
  
  # Get start, end, strand, and seqid for the given protein id
  protein_info <- gff.df %>% dplyr::filter(ID == protein.id)
  
  if (nrow(protein_info) == 0) {
    pn_warn("Protein ID not found in GFF data:", protein.id)
    return(neighbors)
  }
  
  start <- protein_info$start
  end <- protein_info$end
  strand <- protein_info$strand
  seqid <- protein_info$seqid
  
  pn_debug(paste("Protein location: seqid =", seqid, ", start =", start, 
                ", end =", end, ", strand =", strand))
  
  # Loop through n upstream and downstream neighbors
  for (i in seq_len(n)) {
    # Define condition for upstream neighbors
    condition <- start - bp < gff.df$end & 
                gff.df$end <= start+overlap & 
                gff.df$type == 'CDS' & 
                gff.df$strand == strand & 
                gff.df$seqid == seqid
    
    # If there are upstream neighbors, add the first one to the neighbors data frame
    if (sum(condition) > 0) {
      output1 <- gff.df[condition, ]
      output <- output1[order(output1$end, decreasing = TRUE),][1, ] #handling cases were a very short neighbour might be overlooked
      start <- output$start
      neighbors <- rbind(neighbors, output)
      pn_debug(paste("Found upstream neighbor", i, ":", output$ID))
    }
    
    # Define condition for downstream neighbors
    condition <- end + bp > gff.df$start & 
                gff.df$start >= end-overlap & 
                gff.df$type == 'CDS' & 
                gff.df$strand == strand & 
                gff.df$seqid == seqid
    
    # If there are downstream neighbors, add the first one to the neighbors data frame
    if (sum(condition) > 0) {
      output1 <- gff.df[condition, ]
      output <- output1[order(output1$start, decreasing = FALSE),][1, ] #handling cases were a very short neighbour might be overlooked
      end <- output$end
      neighbors <- rbind(neighbors, output)
      pn_debug(paste("Found downstream neighbor", i, ":", output$ID))
    }
  }
  
  pn_info("Found", nrow(neighbors), "neighbors for protein", protein.id)
  return(neighbors)
}

#' Get protein neighbors from a GFF3 file
#'
#' This function reads a GFF3 file and identifies neighboring proteins.
#'
#' @param input The path to the GFF3 file.
#' @param protein.id The protein ID to search for neighbors.
#' @param basepairs Number of base pairs to consider for neighbors (default is 300).
#' @param m Number of neighbors to find (default is 15).
#' @return A data frame with neighboring proteins.
#' @export
getProteinNeighborsFromGff3 <- function(input, protein.id, basepairs = 300, m = 15) {
  # Inform the user which input is being processed
  pn_info(paste("Processing input:", input))
  
  # Check if the file exists
  if (!file.exists(input)) {
    pn_warn(paste("File not found:", input, "- Skipping this input."))
    return(NULL)
  }
  
  # Import GFF3 file
  tryCatch({
    gffData <- ape::read.gff(input, na.strings = c(".", "?"), GFF3 = TRUE)
    pn_debug("Successfully read GFF file:", input)
  }, error = function(e) {
    pn_error("Failed to read GFF file:", input, "-", e$message)
    return(NULL)
  })
  
  # Get Protein ID and product separately
  gffData <- gffData %>%
    dplyr::mutate(ID = gsub(".*\\-", "", getAttributeField(attributes, "ID")),
                 product = getAttributeField(attributes, "product"))
  
  # Get neighboring proteins
  finalOutput <- getNeighborProteins(gffData, protein.id, basepairs, m)
  
  return(finalOutput)
}

#' Collect all neighbors for a list of proteins
#'
#' This function identifies neighbors for all proteins in the protein.assembly data frame.
#'
#' @param protein.assembly A data frame with protein and assembly information.
#' @param basepairs Number of base pairs to consider for neighbors (default is 300).
#' @param max_neighbors Number of neighbors to find (default is 15).
#' @param PATH Path where the ncbi_dataset folder is stored (default = data).
#' @return A data frame with all neighbors.
#' @export
collect_all_neighbours <- function(protein.assembly, basepairs = 300, max_neighbors = 15, PATH = 'data') {
  pn_info("Collecting neighbors for", nrow(protein.assembly), "proteins")
  pn_info(paste("Parameters: basepairs =", basepairs, ", max_neighbors =", max_neighbors))
  
  # Initialize empty data frame for all neighbors
  all.neighbours <- data.frame()
  
  # For progress tracking
  total_proteins <- nrow(protein.assembly)
  progress_step <- max(1, floor(total_proteins / 20))  # Show progress roughly every 5%
  
  # Process each protein
  for (i in seq_len(total_proteins)) {
    # Show progress
    if (i %% progress_step == 0 || i == total_proteins) {
      progress_pct <- round(i / total_proteins * 100)
      pn_info(paste0("Processing protein ", i, " of ", total_proteins, " (", progress_pct, "%)"))
    }
    
    # Construct GFF file path
    gff_file <- file.path(PATH, 'ncbi_dataset/data', protein.assembly[i, 1], 'genomic.gff')
    
    # Get neighbors for this protein
    np <- getProteinNeighborsFromGff3(gff_file, protein.assembly[i, 2], basepairs, max_neighbors)
    
    # Skip the iteration if np is NULL
    if (is.null(np)) {
      pn_warn("No neighbors found for protein", protein.assembly[i, 2], "with assembly", protein.assembly[i, 1])
      next
    }
    
    # Add neighbors to the output if found
    if (nrow(np) > 0) {
      # Add protein and assembly information to neighbors data frame
      np <- np %>%
        dplyr::mutate(PIGI = protein.assembly[i, 2],  # Protein I Gave as Input
                     assembly = protein.assembly[i, 1])
      
      # Add neighbors to all neighbors data frame
      all.neighbours <- rbind(all.neighbours, np)
      pn_debug(paste("Added", nrow(np), "neighbors for protein", protein.assembly[i, 2]))
    } else {
      pn_debug(paste("No neighbors found for protein", protein.assembly[i, 2]))
    }
  }
  
  # Mark these as neighbor proteins
  all.neighbours$is.neighbour <- TRUE
  
  # Get the current date in YYYY-MM-DD format
  current_date <- format(Sys.Date(), "%Y-%m-%d")
  
  # Save results of this long run
  output_file <- file.path('output', current_date, 
                          paste0('all_neighbours_bp', basepairs, '_n', max_neighbors, '.csv'))
  readr::write_csv(all.neighbours, output_file)
  pn_info("Saved neighbor information to:", output_file)
  
  return(all.neighbours)
}

#' Concatenate columns in a data frame
#'
#' This utility function concatenates specified columns into a new column.
#'
#' @param df The data frame.
#' @param columns_vector Vector of column names to concatenate.
#' @param new_column_name Name for the new column.
#' @return Data frame with the new concatenated column.
#' @keywords internal
concatenate_columns <- function(df, columns_vector, new_column_name = "concatenated") {
  # Concatenate specified columns into a single string separated by a comma
  df %>%
    tidyr::unite(new_column_name, dplyr::all_of(columns_vector), sep = ",", remove = FALSE)
}

#' Convert data frame to FASTA format
#'
#' This function creates a FASTA file from a data frame with sequence information.
#'
#' @param df The data frame containing sequence data.
#' @param name_vector Vector of column names to use for sequence names.
#' @param sequence_column Name of the column containing sequences.
#' @param output_file Path for the output FASTA file.
#' @return Invisible NULL, called for side effects.
#' @export
data.frame2fasta <- function(df, name_vector, sequence_column = "seq", output_file = "fasta.fasta") {
  pn_info("Converting data frame to FASTA format")
  pn_info(paste("Output file:", output_file))
  
  # Generate new df with a name column and a sequence column
  df2 <- concatenate_columns(df, name_vector, new_column_name = "name")
  
  df2 <- df2 %>%
    dplyr::select(dplyr::all_of(c("name", sequence_column))) %>%
    dplyr::mutate(name = paste(">", name))
  
  # Create FASTA format
  tryCatch({
    fasta_lines <- do.call(rbind, lapply(seq(nrow(df2)), function(i) t(df2[i, ])))
    write.table(fasta_lines, row.names = FALSE, col.names = FALSE, quote = FALSE, file = output_file)
    pn_info("Successfully wrote FASTA file with", nrow(df2), "sequences")
  }, error = function(e) {
    pn_error("Failed to write FASTA file:", e$message)
  })
  
  return(invisible(NULL))
}

#' Plot neighbors of a specific protein
#'
#' This function plots the genomic neighbors of a specific protein.
#'
#' @param all.neighbours.df A data frame with all neighbors.
#' @param protein.id The protein ID to plot.
#' @param output_dir Directory to save the plot (default is "output").
#' @param width Plot width in cm (default is 20).
#' @param height Plot height in cm (default is 5).
#' @return Invisible NULL, called for side effects.
#' @export
plot_neighbours <- function(all.neighbours.df, protein.id, output_dir = "output", 
                           width = 20, height = 5) {
  pn_info("Plotting neighbors for protein:", protein.id)
  
  # Check if protein_id exists in the neighbors data frame
  if (!(protein.id %in% all.neighbours.df$PIGI)) {
    pn_warn("Protein ID not found in neighbors data frame:", protein.id)
    return(invisible(NULL))
  }
  
  # Get assembly for given protein id
  assembly <- all.neighbours.df$assembly[all.neighbours.df$PIGI == protein.id][1]
  pn_debug("Using assembly:", assembly)
  
  # Construct GFF file path
  gff_file <- file.path('data/ncbi_dataset/data', assembly, 'genomic.gff')
  
  # Check if the GFF file exists
  if (!file.exists(gff_file)) {
    pn_error("GFF file not found:", gff_file)
    return(invisible(NULL))
  }
  
  # Read GFF data
  tryCatch({
    df <- ape::read.gff(gff_file, na.strings = c(".", "?"), GFF3 = TRUE)
    pn_debug("Successfully read GFF file for plotting")
  }, error = function(e) {
    pn_error("Failed to read GFF file for plotting:", e$message)
    return(invisible(NULL))
  })
  
  # Get Protein ID and Name separately
  df <- df %>%
    dplyr::mutate(ID = gsub(".*\\-", "", getAttributeField(attributes, "ID")),
                 Name = getAttributeField(attributes, "Name"))
  
  # Find the target protein in the GFF data
  target_protein <- df %>% dplyr::filter(ID == protein.id)
  if (nrow(target_protein) == 0) {
    pn_warn("Protein ID not found in GFF file:", protein.id)
    return(invisible(NULL))
  }
  
  # Create data frame for the target protein
  df0 <- data.frame(molecule = target_protein$seqid[1],
                    gene = protein.id, 
                    start = target_protein$start[1],
                    end = target_protein$end[1],
                    strand = target_protein$strand[1],
                    orientation = 1)
  
  # Filter neighbors for this protein
  df1 <- all.neighbours.df %>%
    dplyr::filter(PIGI == protein.id) %>%
    dplyr::select(molecule = seqid, gene = product, start, end, strand, orientation = 1)
  
  # Combine target protein and neighbors
  df2 <- rbind(df0, df1)
  
  # Plot neighbors
  tryCatch({
    p <- ggplot2::ggplot(df2, ggplot2::aes(xmin = start, xmax = end, y = molecule, fill = gene)) +
      gggenes::geom_gene_arrow() +
      ggplot2::facet_wrap(~ molecule, scales = "free", ncol = 1) +
      gggenes::theme_genes()
    
    # Create output directory if it doesn't exist
    if (!dir.exists(output_dir)) {
      dir.create(output_dir, recursive = TRUE)
    }
    
    # Save the plot
    output_file <- file.path(output_dir, paste0('neighbours_', protein.id, '.png'))
    ggplot2::ggsave(output_file, plot = p, device = "png", width = width, height = height, units = "cm")
    pn_info("Saved neighbor plot to:", output_file)
    
  }, error = function(e) {
    pn_error("Failed to create or save neighbor plot:", e$message)
  })
  
  return(invisible(NULL))
}
=======
#' Neighbor Identification Functions
#'
#' This file contains functions for identifying neighboring proteins
#' in genomic data, parsing GFF files, and extracting attributes.
#'
#' @author Maximilian Böhm
#' @modified Improved version with enhanced documentation and error handling

#' Extract a specific field from the attribute column of a GFF file
#'
#' This function parses the GFF attribute field and extracts a specific attribute.
#'
#' @param x The attribute column as a character vector.
#' @param field The field to extract.
#' @param attrsep The separator used in the attribute column (default is ";").
#' @return A character vector with the extracted field values.
#' @export
getAttributeField <- function(x, field, attrsep = ";") {
  # Split the attributes
  s <- strsplit(x, split = attrsep, fixed = TRUE)
  
  # Extract the desired field
  result <- sapply(s, function(atts) {
    a <- strsplit(atts, split = "=", fixed = TRUE)
    m <- match(field, sapply(a, "[", 1))
    if (!is.na(m)) {
      rv <- a[[m]][2]
    } else {
      rv <- as.character(NA)
    }
    return(rv)
  })
  
  return(result)
}

#' Find the protein alias
#'
#' This function looks up a protein ID in the alias database and returns its PIGI.
#'
#' @param protein.id The protein ID to search for.
#' @param alias The alias database.
#' @param verbose Whether to print additional information (default is FALSE).
#' @param identi Whether to include identity information (default is FALSE).
#' @return A data frame with the corresponding PIGI and alias.
#' @export
protein.alias <- function(protein.id, alias, verbose = FALSE, identi = FALSE) {
  # Check if the protein ID is in the alias database
  if (protein.id %in% alias$alias) {
    # If it is, find the corresponding PIGI
    result <- alias %>%
      dplyr::distinct(PIGI, alias) %>%
      dplyr::filter(alias == protein.id) %>%
      dplyr::select(PIGI)
    
    # Also find the corresponding identity
    if (identi) {
      percent <- alias %>%
        dplyr::filter(alias == protein.id) %>%
        dplyr::select(identity)
    }
    
    # Print a message indicating the protein was found, if verbose is TRUE
    if (verbose) {
      if (identi) {
        pn_info(paste0("Protein (", protein.id, ") was found in alias database, with an identity of ", 
                      percent, " matching ", result, "."))
      } else {
        pn_info(paste0("Protein (", protein.id, ") was found in alias database matching ", result, "."))
      }
    }
    
    # Return the PIGI as a data frame
    return(result)
  } else {
    # If the protein ID is not in the database, print a message indicating it was not found, if verbose is TRUE
    if (verbose) {
      pn_warn("Protein was not found in alias database:", protein.id)
    }
    
    # Return the original protein ID as a data frame
    return(data.frame(PIGI = protein.id, stringsAsFactors = FALSE))
  }
}

#' Get protein information from GFF file
#' 
#' This function extracts information about a specific protein from a GFF file.
#'
#' @param input The path to the GFF file.
#' @param protein.id The protein ID to search for.
#' @return A data frame with the protein information.
#' @export
getProteinInfoFromGff <- function(input, protein.id) {
  # Inform the user which input is being processed
  pn_debug(paste("Processing input:", input))
  
  # Check if the file exists
  if (!file.exists(input)) {
    pn_warn(paste("File not found:", input, "- Skipping this input."))
    return(NULL)
  }
  
  # Import GFF file
  tryCatch({
    gffData <- ape::read.gff(input, na.strings = c(".", "?"), GFF3 = TRUE)
    pn_debug("Successfully read GFF file:", input)
  }, error = function(e) {
    pn_error("Failed to read GFF file:", input, "-", e$message)
    return(NULL)
  })
  
  # Get Protein ID and product separately
  gffData <- gffData %>%
    dplyr::mutate(ID = gsub(".*\\-", "", getAttributeField(attributes, "ID")),
           product = getAttributeField(attributes, "product"))
  
  # Get protein information
  protein_info <- gffData %>% dplyr::filter(ID == protein.id)
  
  if (nrow(protein_info) == 0) {
    pn_warn("Protein ID not found in GFF file:", protein.id)
  } else {
    pn_debug("Found protein information for:", protein.id)
  }
  
  return(protein_info)
}

#' Collect all protein information
#' 
#' This function collects information about all proteins in the protein.assembly data frame.
#'
#' @param protein.assembly A data frame with protein and assembly information.
#' @param PATH Path where the ncbi_dataset folder is stored (default = data).
#' @return A data frame with all protein information.
#' @export
collect_all_protein_info <- function(protein.assembly, PATH = 'data') {
  pn_info("Collecting information for", nrow(protein.assembly), "proteins")
  
  # Initialize empty data frame for all protein information
  all.protein.info <- data.frame()
  
  # For progress tracking
  total_proteins <- nrow(protein.assembly)
  progress_step <- max(1, floor(total_proteins / 20))  # Show progress roughly every 5%
  
  # Process each protein
  for (i in seq_len(total_proteins)) {
    # Show progress
    if (i %% progress_step == 0 || i == total_proteins) {
      progress_pct <- round(i / total_proteins * 100)
      pn_info(paste0("Processing protein ", i, " of ", total_proteins, " (", progress_pct, "%)"))
    }
    
    # Construct GFF file path
    gff_file <- file.path(PATH, 'ncbi_dataset/data', protein.assembly[i, 1], 'genomic.gff')
    
    # Get protein information
    pi <- getProteinInfoFromGff(gff_file, protein.assembly[i, 2])
    
    # Skip the iteration if pi is NULL
    if (is.null(pi)) {
      pn_warn("Skipping protein", protein.assembly[i, 2], "with assembly", protein.assembly[i, 1])
      next
    }
    
    # Add protein and assembly information to all protein information data frame
    pi <- pi %>%
      dplyr::mutate(PIGI = protein.assembly[i, 2],  # Protein I Gave as Input
                    assembly = protein.assembly[i, 1])
    
    # Add protein information to all protein information data frame
    all.protein.info <- rbind(all.protein.info, pi)
  }
  
  # Mark these as non-neighbor proteins
  all.protein.info$is.neighbour <- FALSE
  
  # Get the current date in YYYY-MM-DD format
  current_date <- format(Sys.Date(), "%Y-%m-%d")
  
  # Save results of this long run
  output_file <- file.path('output', current_date, 'all_protein_info.csv')
  readr::write_csv(all.protein.info, output_file)
  pn_info("Saved protein information to:", output_file)
  
  return(all.protein.info)
}

#' Get neighboring proteins
#'
#' This function identifies neighboring proteins in a GFF data frame.
#'
#' @param gff.df The GFF data frame.
#' @param protein.id The protein ID to search for neighbors.
#' @param bp Number of base pairs to consider for neighbors (default is 300).
#' @param n Number of neighbors to find (default is 15).
#' @param overlap Number of base pairs to consider to be OK as overlapping genes (default is 50).
#' @return A data frame with neighboring proteins.
#' @export
getNeighborProteins <- function(gff.df, protein.id, bp = 300, n = 15, overlap = 50) {
  pn_debug("Finding neighbors for protein:", protein.id)
  
  # Initialize empty data frame for neighbors
  neighbors <- data.frame()
  
  # Get start, end, strand, and seqid for the given protein id
  protein_info <- gff.df %>% dplyr::filter(ID == protein.id)
  
  if (nrow(protein_info) == 0) {
    pn_warn("Protein ID not found in GFF data:", protein.id)
    return(neighbors)
  }
  
  start <- protein_info$start
  end <- protein_info$end
  strand <- protein_info$strand
  seqid <- protein_info$seqid
  
  pn_debug(paste("Protein location: seqid =", seqid, ", start =", start, 
                ", end =", end, ", strand =", strand))
  
  # Loop through n upstream and downstream neighbors
  for (i in seq_len(n)) {
    # Define condition for upstream neighbors
    condition <- start - bp < gff.df$end & 
                gff.df$end <= start+overlap & 
                gff.df$type == 'CDS' & 
                gff.df$strand == strand & 
                gff.df$seqid == seqid
    
    # If there are upstream neighbors, add the first one to the neighbors data frame
    if (sum(condition) > 0) {
      output <- gff.df[condition, ][1, ]
      start <- output$start
      neighbors <- rbind(neighbors, output)
      pn_debug(paste("Found upstream neighbor", i, ":", output$ID))
    }
    
    # Define condition for downstream neighbors
    condition <- end + bp > gff.df$start & 
                gff.df$start >= end-overlap & 
                gff.df$type == 'CDS' & 
                gff.df$strand == strand & 
                gff.df$seqid == seqid
    
    # If there are downstream neighbors, add the first one to the neighbors data frame
    if (sum(condition) > 0) {
      output <- gff.df[condition, ][1, ]
      end <- output$end
      neighbors <- rbind(neighbors, output)
      pn_debug(paste("Found downstream neighbor", i, ":", output$ID))
    }
  }
  
  pn_info("Found", nrow(neighbors), "neighbors for protein", protein.id)
  return(neighbors)
}

#' Get protein neighbors from a GFF3 file
#'
#' This function reads a GFF3 file and identifies neighboring proteins.
#'
#' @param input The path to the GFF3 file.
#' @param protein.id The protein ID to search for neighbors.
#' @param basepairs Number of base pairs to consider for neighbors (default is 300).
#' @param m Number of neighbors to find (default is 15).
#' @return A data frame with neighboring proteins.
#' @export
getProteinNeighborsFromGff3 <- function(input, protein.id, basepairs = 300, m = 15, overlap = 50) {
  # Inform the user which input is being processed
  pn_info(paste("Processing input:", input))
  
  # Check if the file exists
  if (!file.exists(input)) {
    pn_warn(paste("File not found:", input, "- Skipping this input."))
    return(NULL)
  }
  
  # Import GFF3 file
  tryCatch({
    gffData <- ape::read.gff(input, na.strings = c(".", "?"), GFF3 = TRUE)
    pn_debug("Successfully read GFF file:", input)
  }, error = function(e) {
    pn_error("Failed to read GFF file:", input, "-", e$message)
    return(NULL)
  })
  
  # Get Protein ID and product separately
  gffData <- gffData %>%
    dplyr::mutate(ID = gsub(".*\\-", "", getAttributeField(attributes, "ID")),
                 product = getAttributeField(attributes, "product"))
  
  # Get neighboring proteins
  finalOutput <- getNeighborProteins(gffData, protein.id, basepairs, m, overlap)
  
  return(finalOutput)
}

#' Collect all neighbors for a list of proteins
#'
#' This function identifies neighbors for all proteins in the protein.assembly data frame.
#'
#' @param protein.assembly A data frame with protein and assembly information.
#' @param basepairs Number of base pairs to consider for neighbors (default is 300).
#' @param max_neighbors Number of neighbors to find (default is 15).
#' @param PATH Path where the ncbi_dataset folder is stored (default = data).
#' @return A data frame with all neighbors.
#' @export
collect_all_neighbours <- function(protein.assembly, basepairs = 300, max_neighbors = 15, PATH = 'data', overlap = 50) {
  pn_info("Collecting neighbors for", nrow(protein.assembly), "proteins")
  pn_info(paste("Parameters: basepairs =", basepairs, ", max_neighbors =", max_neighbors))
  
  # Initialize empty data frame for all neighbors
  all.neighbours <- data.frame()
  
  # For progress tracking
  total_proteins <- nrow(protein.assembly)
  progress_step <- max(1, floor(total_proteins / 20))  # Show progress roughly every 5%
  
  # Process each protein
  for (i in seq_len(total_proteins)) {
    # Show progress
    if (i %% progress_step == 0 || i == total_proteins) {
      progress_pct <- round(i / total_proteins * 100)
      pn_info(paste0("Processing protein ", i, " of ", total_proteins, " (", progress_pct, "%)"))
    }
    
    # Construct GFF file path
    gff_file <- file.path(PATH, 'ncbi_dataset/data', protein.assembly[i, 1], 'genomic.gff')
    
    # Get neighbors for this protein
    np <- getProteinNeighborsFromGff3(gff_file, protein.assembly[i, 2], basepairs, max_neighbors, overlap)
    
    # Skip the iteration if np is NULL
    if (is.null(np)) {
      pn_warn("No neighbors found for protein", protein.assembly[i, 2], "with assembly", protein.assembly[i, 1])
      next
    }
    
    # Add neighbors to the output if found
    if (nrow(np) > 0) {
      # Add protein and assembly information to neighbors data frame
      np <- np %>%
        dplyr::mutate(PIGI = protein.assembly[i, 2],  # Protein I Gave as Input
                     assembly = protein.assembly[i, 1])
      
      # Add neighbors to all neighbors data frame
      all.neighbours <- rbind(all.neighbours, np)
      pn_debug(paste("Added", nrow(np), "neighbors for protein", protein.assembly[i, 2]))
    } else {
      pn_debug(paste("No neighbors found for protein", protein.assembly[i, 2]))
    }
  }
  
  # Mark these as neighbor proteins
  all.neighbours$is.neighbour <- TRUE
  
  # Get the current date in YYYY-MM-DD format
  current_date <- format(Sys.Date(), "%Y-%m-%d")
  
  # Save results of this long run
  output_file <- file.path('output', current_date, 
                          paste0('all_neighbours_bp', basepairs, '_n', max_neighbors, '.csv'))
  readr::write_csv(all.neighbours, output_file)
  pn_info("Saved neighbor information to:", output_file)
  
  return(all.neighbours)
}

#' Concatenate columns in a data frame
#'
#' This utility function concatenates specified columns into a new column.
#'
#' @param df The data frame.
#' @param columns_vector Vector of column names to concatenate.
#' @param new_column_name Name for the new column.
#' @return Data frame with the new concatenated column.
#' @keywords internal
concatenate_columns <- function(df, columns_vector, new_column_name = "concatenated") {
  # Concatenate specified columns into a single string separated by a comma
  df %>%
    tidyr::unite(new_column_name, dplyr::all_of(columns_vector), sep = ",", remove = FALSE)
}

#' Convert data frame to FASTA format
#'
#' This function creates a FASTA file from a data frame with sequence information.
#'
#' @param df The data frame containing sequence data.
#' @param name_vector Vector of column names to use for sequence names.
#' @param sequence_column Name of the column containing sequences.
#' @param output_file Path for the output FASTA file.
#' @return Invisible NULL, called for side effects.
#' @export
data.frame2fasta <- function(df, name_vector, sequence_column = "seq", output_file = "fasta.fasta") {
  pn_info("Converting data frame to FASTA format")
  pn_info(paste("Output file:", output_file))
  
  # Generate new df with a name column and a sequence column
  df2 <- concatenate_columns(df, name_vector, new_column_name = "name")
  
  df2 <- df2 %>%
    dplyr::select(dplyr::all_of(c("name", sequence_column))) %>%
    dplyr::mutate(name = paste(">", name))
  
  # Create FASTA format
  tryCatch({
    fasta_lines <- do.call(rbind, lapply(seq(nrow(df2)), function(i) t(df2[i, ])))
    write.table(fasta_lines, row.names = FALSE, col.names = FALSE, quote = FALSE, file = output_file)
    pn_info("Successfully wrote FASTA file with", nrow(df2), "sequences")
  }, error = function(e) {
    pn_error("Failed to write FASTA file:", e$message)
  })
  
  return(invisible(NULL))
}

#' Plot neighbors of a specific protein
#'
#' This function plots the genomic neighbors of a specific protein.
#'
#' @param all.neighbours.df A data frame with all neighbors.
#' @param protein.id The protein ID to plot.
#' @param output_dir Directory to save the plot (default is "output").
#' @param width Plot width in cm (default is 20).
#' @param height Plot height in cm (default is 5).
#' @return Invisible NULL, called for side effects.
#' @export
plot_neighbours <- function(all.neighbours.df, protein.id, output_dir = "output", 
                           width = 20, height = 5) {
  pn_info("Plotting neighbors for protein:", protein.id)
  
  # Check if protein_id exists in the neighbors data frame
  if (!(protein.id %in% all.neighbours.df$PIGI)) {
    pn_warn("Protein ID not found in neighbors data frame:", protein.id)
    return(invisible(NULL))
  }
  
  # Get assembly for given protein id
  assembly <- all.neighbours.df$assembly[all.neighbours.df$PIGI == protein.id][1]
  pn_debug("Using assembly:", assembly)
  
  # Construct GFF file path
  gff_file <- file.path('data/ncbi_dataset/data', assembly, 'genomic.gff')
  
  # Check if the GFF file exists
  if (!file.exists(gff_file)) {
    pn_error("GFF file not found:", gff_file)
    return(invisible(NULL))
  }
  
  # Read GFF data
  tryCatch({
    df <- ape::read.gff(gff_file, na.strings = c(".", "?"), GFF3 = TRUE)
    pn_debug("Successfully read GFF file for plotting")
  }, error = function(e) {
    pn_error("Failed to read GFF file for plotting:", e$message)
    return(invisible(NULL))
  })
  
  # Get Protein ID and Name separately
  df <- df %>%
    dplyr::mutate(ID = gsub(".*\\-", "", getAttributeField(attributes, "ID")),
                 Name = getAttributeField(attributes, "Name"))
  
  # Find the target protein in the GFF data
  target_protein <- df %>% dplyr::filter(ID == protein.id)
  if (nrow(target_protein) == 0) {
    pn_warn("Protein ID not found in GFF file:", protein.id)
    return(invisible(NULL))
  }
  
  # Create data frame for the target protein
  df0 <- data.frame(molecule = target_protein$seqid[1],
                    gene = protein.id, 
                    start = target_protein$start[1],
                    end = target_protein$end[1],
                    strand = target_protein$strand[1],
                    orientation = 1)
  
  # Filter neighbors for this protein
  df1 <- all.neighbours.df %>%
    dplyr::filter(PIGI == protein.id) %>%
    dplyr::select(molecule = seqid, gene = product, start, end, strand, orientation = 1)
  
  # Combine target protein and neighbors
  df2 <- rbind(df0, df1)
  
  # Plot neighbors
  tryCatch({
    p <- ggplot2::ggplot(df2, ggplot2::aes(xmin = start, xmax = end, y = molecule, fill = gene)) +
      gggenes::geom_gene_arrow() +
      ggplot2::facet_wrap(~ molecule, scales = "free", ncol = 1) +
      gggenes::theme_genes()
    
    # Create output directory if it doesn't exist
    if (!dir.exists(output_dir)) {
      dir.create(output_dir, recursive = TRUE)
    }
    
    # Save the plot
    output_file <- file.path(output_dir, paste0('neighbours_', protein.id, '.png'))
    ggplot2::ggsave(output_file, plot = p, device = "png", width = width, height = height, units = "cm")
    pn_info("Saved neighbor plot to:", output_file)
    
  }, error = function(e) {
    pn_error("Failed to create or save neighbor plot:", e$message)
  })
  
  return(invisible(NULL))
}
>>>>>>> f7bfacb2
<|MERGE_RESOLUTION|>--- conflicted
+++ resolved
@@ -1,4 +1,3 @@
-<<<<<<< HEAD
 #' Neighbor Identification Functions
 #'
 #' This file contains functions for identifying neighboring proteins
@@ -271,7 +270,7 @@
 #' @param m Number of neighbors to find (default is 15).
 #' @return A data frame with neighboring proteins.
 #' @export
-getProteinNeighborsFromGff3 <- function(input, protein.id, basepairs = 300, m = 15) {
+getProteinNeighborsFromGff3 <- function(input, protein.id, basepairs = 300, m = 15, overlap = 50) {
   # Inform the user which input is being processed
   pn_info(paste("Processing input:", input))
   
@@ -296,7 +295,7 @@
                  product = getAttributeField(attributes, "product"))
   
   # Get neighboring proteins
-  finalOutput <- getNeighborProteins(gffData, protein.id, basepairs, m)
+  finalOutput <- getNeighborProteins(gffData, protein.id, basepairs, m, overlap)
   
   return(finalOutput)
 }
@@ -311,7 +310,7 @@
 #' @param PATH Path where the ncbi_dataset folder is stored (default = data).
 #' @return A data frame with all neighbors.
 #' @export
-collect_all_neighbours <- function(protein.assembly, basepairs = 300, max_neighbors = 15, PATH = 'data') {
+collect_all_neighbours <- function(protein.assembly, basepairs = 300, max_neighbors = 15, PATH = 'data', overlap = 50) {
   pn_info("Collecting neighbors for", nrow(protein.assembly), "proteins")
   pn_info(paste("Parameters: basepairs =", basepairs, ", max_neighbors =", max_neighbors))
   
@@ -334,7 +333,7 @@
     gff_file <- file.path(PATH, 'ncbi_dataset/data', protein.assembly[i, 1], 'genomic.gff')
     
     # Get neighbors for this protein
-    np <- getProteinNeighborsFromGff3(gff_file, protein.assembly[i, 2], basepairs, max_neighbors)
+    np <- getProteinNeighborsFromGff3(gff_file, protein.assembly[i, 2], basepairs, max_neighbors, overlap)
     
     # Skip the iteration if np is NULL
     if (is.null(np)) {
@@ -514,518 +513,3 @@
   
   return(invisible(NULL))
 }
-=======
-#' Neighbor Identification Functions
-#'
-#' This file contains functions for identifying neighboring proteins
-#' in genomic data, parsing GFF files, and extracting attributes.
-#'
-#' @author Maximilian Böhm
-#' @modified Improved version with enhanced documentation and error handling
-
-#' Extract a specific field from the attribute column of a GFF file
-#'
-#' This function parses the GFF attribute field and extracts a specific attribute.
-#'
-#' @param x The attribute column as a character vector.
-#' @param field The field to extract.
-#' @param attrsep The separator used in the attribute column (default is ";").
-#' @return A character vector with the extracted field values.
-#' @export
-getAttributeField <- function(x, field, attrsep = ";") {
-  # Split the attributes
-  s <- strsplit(x, split = attrsep, fixed = TRUE)
-  
-  # Extract the desired field
-  result <- sapply(s, function(atts) {
-    a <- strsplit(atts, split = "=", fixed = TRUE)
-    m <- match(field, sapply(a, "[", 1))
-    if (!is.na(m)) {
-      rv <- a[[m]][2]
-    } else {
-      rv <- as.character(NA)
-    }
-    return(rv)
-  })
-  
-  return(result)
-}
-
-#' Find the protein alias
-#'
-#' This function looks up a protein ID in the alias database and returns its PIGI.
-#'
-#' @param protein.id The protein ID to search for.
-#' @param alias The alias database.
-#' @param verbose Whether to print additional information (default is FALSE).
-#' @param identi Whether to include identity information (default is FALSE).
-#' @return A data frame with the corresponding PIGI and alias.
-#' @export
-protein.alias <- function(protein.id, alias, verbose = FALSE, identi = FALSE) {
-  # Check if the protein ID is in the alias database
-  if (protein.id %in% alias$alias) {
-    # If it is, find the corresponding PIGI
-    result <- alias %>%
-      dplyr::distinct(PIGI, alias) %>%
-      dplyr::filter(alias == protein.id) %>%
-      dplyr::select(PIGI)
-    
-    # Also find the corresponding identity
-    if (identi) {
-      percent <- alias %>%
-        dplyr::filter(alias == protein.id) %>%
-        dplyr::select(identity)
-    }
-    
-    # Print a message indicating the protein was found, if verbose is TRUE
-    if (verbose) {
-      if (identi) {
-        pn_info(paste0("Protein (", protein.id, ") was found in alias database, with an identity of ", 
-                      percent, " matching ", result, "."))
-      } else {
-        pn_info(paste0("Protein (", protein.id, ") was found in alias database matching ", result, "."))
-      }
-    }
-    
-    # Return the PIGI as a data frame
-    return(result)
-  } else {
-    # If the protein ID is not in the database, print a message indicating it was not found, if verbose is TRUE
-    if (verbose) {
-      pn_warn("Protein was not found in alias database:", protein.id)
-    }
-    
-    # Return the original protein ID as a data frame
-    return(data.frame(PIGI = protein.id, stringsAsFactors = FALSE))
-  }
-}
-
-#' Get protein information from GFF file
-#' 
-#' This function extracts information about a specific protein from a GFF file.
-#'
-#' @param input The path to the GFF file.
-#' @param protein.id The protein ID to search for.
-#' @return A data frame with the protein information.
-#' @export
-getProteinInfoFromGff <- function(input, protein.id) {
-  # Inform the user which input is being processed
-  pn_debug(paste("Processing input:", input))
-  
-  # Check if the file exists
-  if (!file.exists(input)) {
-    pn_warn(paste("File not found:", input, "- Skipping this input."))
-    return(NULL)
-  }
-  
-  # Import GFF file
-  tryCatch({
-    gffData <- ape::read.gff(input, na.strings = c(".", "?"), GFF3 = TRUE)
-    pn_debug("Successfully read GFF file:", input)
-  }, error = function(e) {
-    pn_error("Failed to read GFF file:", input, "-", e$message)
-    return(NULL)
-  })
-  
-  # Get Protein ID and product separately
-  gffData <- gffData %>%
-    dplyr::mutate(ID = gsub(".*\\-", "", getAttributeField(attributes, "ID")),
-           product = getAttributeField(attributes, "product"))
-  
-  # Get protein information
-  protein_info <- gffData %>% dplyr::filter(ID == protein.id)
-  
-  if (nrow(protein_info) == 0) {
-    pn_warn("Protein ID not found in GFF file:", protein.id)
-  } else {
-    pn_debug("Found protein information for:", protein.id)
-  }
-  
-  return(protein_info)
-}
-
-#' Collect all protein information
-#' 
-#' This function collects information about all proteins in the protein.assembly data frame.
-#'
-#' @param protein.assembly A data frame with protein and assembly information.
-#' @param PATH Path where the ncbi_dataset folder is stored (default = data).
-#' @return A data frame with all protein information.
-#' @export
-collect_all_protein_info <- function(protein.assembly, PATH = 'data') {
-  pn_info("Collecting information for", nrow(protein.assembly), "proteins")
-  
-  # Initialize empty data frame for all protein information
-  all.protein.info <- data.frame()
-  
-  # For progress tracking
-  total_proteins <- nrow(protein.assembly)
-  progress_step <- max(1, floor(total_proteins / 20))  # Show progress roughly every 5%
-  
-  # Process each protein
-  for (i in seq_len(total_proteins)) {
-    # Show progress
-    if (i %% progress_step == 0 || i == total_proteins) {
-      progress_pct <- round(i / total_proteins * 100)
-      pn_info(paste0("Processing protein ", i, " of ", total_proteins, " (", progress_pct, "%)"))
-    }
-    
-    # Construct GFF file path
-    gff_file <- file.path(PATH, 'ncbi_dataset/data', protein.assembly[i, 1], 'genomic.gff')
-    
-    # Get protein information
-    pi <- getProteinInfoFromGff(gff_file, protein.assembly[i, 2])
-    
-    # Skip the iteration if pi is NULL
-    if (is.null(pi)) {
-      pn_warn("Skipping protein", protein.assembly[i, 2], "with assembly", protein.assembly[i, 1])
-      next
-    }
-    
-    # Add protein and assembly information to all protein information data frame
-    pi <- pi %>%
-      dplyr::mutate(PIGI = protein.assembly[i, 2],  # Protein I Gave as Input
-                    assembly = protein.assembly[i, 1])
-    
-    # Add protein information to all protein information data frame
-    all.protein.info <- rbind(all.protein.info, pi)
-  }
-  
-  # Mark these as non-neighbor proteins
-  all.protein.info$is.neighbour <- FALSE
-  
-  # Get the current date in YYYY-MM-DD format
-  current_date <- format(Sys.Date(), "%Y-%m-%d")
-  
-  # Save results of this long run
-  output_file <- file.path('output', current_date, 'all_protein_info.csv')
-  readr::write_csv(all.protein.info, output_file)
-  pn_info("Saved protein information to:", output_file)
-  
-  return(all.protein.info)
-}
-
-#' Get neighboring proteins
-#'
-#' This function identifies neighboring proteins in a GFF data frame.
-#'
-#' @param gff.df The GFF data frame.
-#' @param protein.id The protein ID to search for neighbors.
-#' @param bp Number of base pairs to consider for neighbors (default is 300).
-#' @param n Number of neighbors to find (default is 15).
-#' @param overlap Number of base pairs to consider to be OK as overlapping genes (default is 50).
-#' @return A data frame with neighboring proteins.
-#' @export
-getNeighborProteins <- function(gff.df, protein.id, bp = 300, n = 15, overlap = 50) {
-  pn_debug("Finding neighbors for protein:", protein.id)
-  
-  # Initialize empty data frame for neighbors
-  neighbors <- data.frame()
-  
-  # Get start, end, strand, and seqid for the given protein id
-  protein_info <- gff.df %>% dplyr::filter(ID == protein.id)
-  
-  if (nrow(protein_info) == 0) {
-    pn_warn("Protein ID not found in GFF data:", protein.id)
-    return(neighbors)
-  }
-  
-  start <- protein_info$start
-  end <- protein_info$end
-  strand <- protein_info$strand
-  seqid <- protein_info$seqid
-  
-  pn_debug(paste("Protein location: seqid =", seqid, ", start =", start, 
-                ", end =", end, ", strand =", strand))
-  
-  # Loop through n upstream and downstream neighbors
-  for (i in seq_len(n)) {
-    # Define condition for upstream neighbors
-    condition <- start - bp < gff.df$end & 
-                gff.df$end <= start+overlap & 
-                gff.df$type == 'CDS' & 
-                gff.df$strand == strand & 
-                gff.df$seqid == seqid
-    
-    # If there are upstream neighbors, add the first one to the neighbors data frame
-    if (sum(condition) > 0) {
-      output <- gff.df[condition, ][1, ]
-      start <- output$start
-      neighbors <- rbind(neighbors, output)
-      pn_debug(paste("Found upstream neighbor", i, ":", output$ID))
-    }
-    
-    # Define condition for downstream neighbors
-    condition <- end + bp > gff.df$start & 
-                gff.df$start >= end-overlap & 
-                gff.df$type == 'CDS' & 
-                gff.df$strand == strand & 
-                gff.df$seqid == seqid
-    
-    # If there are downstream neighbors, add the first one to the neighbors data frame
-    if (sum(condition) > 0) {
-      output <- gff.df[condition, ][1, ]
-      end <- output$end
-      neighbors <- rbind(neighbors, output)
-      pn_debug(paste("Found downstream neighbor", i, ":", output$ID))
-    }
-  }
-  
-  pn_info("Found", nrow(neighbors), "neighbors for protein", protein.id)
-  return(neighbors)
-}
-
-#' Get protein neighbors from a GFF3 file
-#'
-#' This function reads a GFF3 file and identifies neighboring proteins.
-#'
-#' @param input The path to the GFF3 file.
-#' @param protein.id The protein ID to search for neighbors.
-#' @param basepairs Number of base pairs to consider for neighbors (default is 300).
-#' @param m Number of neighbors to find (default is 15).
-#' @return A data frame with neighboring proteins.
-#' @export
-getProteinNeighborsFromGff3 <- function(input, protein.id, basepairs = 300, m = 15, overlap = 50) {
-  # Inform the user which input is being processed
-  pn_info(paste("Processing input:", input))
-  
-  # Check if the file exists
-  if (!file.exists(input)) {
-    pn_warn(paste("File not found:", input, "- Skipping this input."))
-    return(NULL)
-  }
-  
-  # Import GFF3 file
-  tryCatch({
-    gffData <- ape::read.gff(input, na.strings = c(".", "?"), GFF3 = TRUE)
-    pn_debug("Successfully read GFF file:", input)
-  }, error = function(e) {
-    pn_error("Failed to read GFF file:", input, "-", e$message)
-    return(NULL)
-  })
-  
-  # Get Protein ID and product separately
-  gffData <- gffData %>%
-    dplyr::mutate(ID = gsub(".*\\-", "", getAttributeField(attributes, "ID")),
-                 product = getAttributeField(attributes, "product"))
-  
-  # Get neighboring proteins
-  finalOutput <- getNeighborProteins(gffData, protein.id, basepairs, m, overlap)
-  
-  return(finalOutput)
-}
-
-#' Collect all neighbors for a list of proteins
-#'
-#' This function identifies neighbors for all proteins in the protein.assembly data frame.
-#'
-#' @param protein.assembly A data frame with protein and assembly information.
-#' @param basepairs Number of base pairs to consider for neighbors (default is 300).
-#' @param max_neighbors Number of neighbors to find (default is 15).
-#' @param PATH Path where the ncbi_dataset folder is stored (default = data).
-#' @return A data frame with all neighbors.
-#' @export
-collect_all_neighbours <- function(protein.assembly, basepairs = 300, max_neighbors = 15, PATH = 'data', overlap = 50) {
-  pn_info("Collecting neighbors for", nrow(protein.assembly), "proteins")
-  pn_info(paste("Parameters: basepairs =", basepairs, ", max_neighbors =", max_neighbors))
-  
-  # Initialize empty data frame for all neighbors
-  all.neighbours <- data.frame()
-  
-  # For progress tracking
-  total_proteins <- nrow(protein.assembly)
-  progress_step <- max(1, floor(total_proteins / 20))  # Show progress roughly every 5%
-  
-  # Process each protein
-  for (i in seq_len(total_proteins)) {
-    # Show progress
-    if (i %% progress_step == 0 || i == total_proteins) {
-      progress_pct <- round(i / total_proteins * 100)
-      pn_info(paste0("Processing protein ", i, " of ", total_proteins, " (", progress_pct, "%)"))
-    }
-    
-    # Construct GFF file path
-    gff_file <- file.path(PATH, 'ncbi_dataset/data', protein.assembly[i, 1], 'genomic.gff')
-    
-    # Get neighbors for this protein
-    np <- getProteinNeighborsFromGff3(gff_file, protein.assembly[i, 2], basepairs, max_neighbors, overlap)
-    
-    # Skip the iteration if np is NULL
-    if (is.null(np)) {
-      pn_warn("No neighbors found for protein", protein.assembly[i, 2], "with assembly", protein.assembly[i, 1])
-      next
-    }
-    
-    # Add neighbors to the output if found
-    if (nrow(np) > 0) {
-      # Add protein and assembly information to neighbors data frame
-      np <- np %>%
-        dplyr::mutate(PIGI = protein.assembly[i, 2],  # Protein I Gave as Input
-                     assembly = protein.assembly[i, 1])
-      
-      # Add neighbors to all neighbors data frame
-      all.neighbours <- rbind(all.neighbours, np)
-      pn_debug(paste("Added", nrow(np), "neighbors for protein", protein.assembly[i, 2]))
-    } else {
-      pn_debug(paste("No neighbors found for protein", protein.assembly[i, 2]))
-    }
-  }
-  
-  # Mark these as neighbor proteins
-  all.neighbours$is.neighbour <- TRUE
-  
-  # Get the current date in YYYY-MM-DD format
-  current_date <- format(Sys.Date(), "%Y-%m-%d")
-  
-  # Save results of this long run
-  output_file <- file.path('output', current_date, 
-                          paste0('all_neighbours_bp', basepairs, '_n', max_neighbors, '.csv'))
-  readr::write_csv(all.neighbours, output_file)
-  pn_info("Saved neighbor information to:", output_file)
-  
-  return(all.neighbours)
-}
-
-#' Concatenate columns in a data frame
-#'
-#' This utility function concatenates specified columns into a new column.
-#'
-#' @param df The data frame.
-#' @param columns_vector Vector of column names to concatenate.
-#' @param new_column_name Name for the new column.
-#' @return Data frame with the new concatenated column.
-#' @keywords internal
-concatenate_columns <- function(df, columns_vector, new_column_name = "concatenated") {
-  # Concatenate specified columns into a single string separated by a comma
-  df %>%
-    tidyr::unite(new_column_name, dplyr::all_of(columns_vector), sep = ",", remove = FALSE)
-}
-
-#' Convert data frame to FASTA format
-#'
-#' This function creates a FASTA file from a data frame with sequence information.
-#'
-#' @param df The data frame containing sequence data.
-#' @param name_vector Vector of column names to use for sequence names.
-#' @param sequence_column Name of the column containing sequences.
-#' @param output_file Path for the output FASTA file.
-#' @return Invisible NULL, called for side effects.
-#' @export
-data.frame2fasta <- function(df, name_vector, sequence_column = "seq", output_file = "fasta.fasta") {
-  pn_info("Converting data frame to FASTA format")
-  pn_info(paste("Output file:", output_file))
-  
-  # Generate new df with a name column and a sequence column
-  df2 <- concatenate_columns(df, name_vector, new_column_name = "name")
-  
-  df2 <- df2 %>%
-    dplyr::select(dplyr::all_of(c("name", sequence_column))) %>%
-    dplyr::mutate(name = paste(">", name))
-  
-  # Create FASTA format
-  tryCatch({
-    fasta_lines <- do.call(rbind, lapply(seq(nrow(df2)), function(i) t(df2[i, ])))
-    write.table(fasta_lines, row.names = FALSE, col.names = FALSE, quote = FALSE, file = output_file)
-    pn_info("Successfully wrote FASTA file with", nrow(df2), "sequences")
-  }, error = function(e) {
-    pn_error("Failed to write FASTA file:", e$message)
-  })
-  
-  return(invisible(NULL))
-}
-
-#' Plot neighbors of a specific protein
-#'
-#' This function plots the genomic neighbors of a specific protein.
-#'
-#' @param all.neighbours.df A data frame with all neighbors.
-#' @param protein.id The protein ID to plot.
-#' @param output_dir Directory to save the plot (default is "output").
-#' @param width Plot width in cm (default is 20).
-#' @param height Plot height in cm (default is 5).
-#' @return Invisible NULL, called for side effects.
-#' @export
-plot_neighbours <- function(all.neighbours.df, protein.id, output_dir = "output", 
-                           width = 20, height = 5) {
-  pn_info("Plotting neighbors for protein:", protein.id)
-  
-  # Check if protein_id exists in the neighbors data frame
-  if (!(protein.id %in% all.neighbours.df$PIGI)) {
-    pn_warn("Protein ID not found in neighbors data frame:", protein.id)
-    return(invisible(NULL))
-  }
-  
-  # Get assembly for given protein id
-  assembly <- all.neighbours.df$assembly[all.neighbours.df$PIGI == protein.id][1]
-  pn_debug("Using assembly:", assembly)
-  
-  # Construct GFF file path
-  gff_file <- file.path('data/ncbi_dataset/data', assembly, 'genomic.gff')
-  
-  # Check if the GFF file exists
-  if (!file.exists(gff_file)) {
-    pn_error("GFF file not found:", gff_file)
-    return(invisible(NULL))
-  }
-  
-  # Read GFF data
-  tryCatch({
-    df <- ape::read.gff(gff_file, na.strings = c(".", "?"), GFF3 = TRUE)
-    pn_debug("Successfully read GFF file for plotting")
-  }, error = function(e) {
-    pn_error("Failed to read GFF file for plotting:", e$message)
-    return(invisible(NULL))
-  })
-  
-  # Get Protein ID and Name separately
-  df <- df %>%
-    dplyr::mutate(ID = gsub(".*\\-", "", getAttributeField(attributes, "ID")),
-                 Name = getAttributeField(attributes, "Name"))
-  
-  # Find the target protein in the GFF data
-  target_protein <- df %>% dplyr::filter(ID == protein.id)
-  if (nrow(target_protein) == 0) {
-    pn_warn("Protein ID not found in GFF file:", protein.id)
-    return(invisible(NULL))
-  }
-  
-  # Create data frame for the target protein
-  df0 <- data.frame(molecule = target_protein$seqid[1],
-                    gene = protein.id, 
-                    start = target_protein$start[1],
-                    end = target_protein$end[1],
-                    strand = target_protein$strand[1],
-                    orientation = 1)
-  
-  # Filter neighbors for this protein
-  df1 <- all.neighbours.df %>%
-    dplyr::filter(PIGI == protein.id) %>%
-    dplyr::select(molecule = seqid, gene = product, start, end, strand, orientation = 1)
-  
-  # Combine target protein and neighbors
-  df2 <- rbind(df0, df1)
-  
-  # Plot neighbors
-  tryCatch({
-    p <- ggplot2::ggplot(df2, ggplot2::aes(xmin = start, xmax = end, y = molecule, fill = gene)) +
-      gggenes::geom_gene_arrow() +
-      ggplot2::facet_wrap(~ molecule, scales = "free", ncol = 1) +
-      gggenes::theme_genes()
-    
-    # Create output directory if it doesn't exist
-    if (!dir.exists(output_dir)) {
-      dir.create(output_dir, recursive = TRUE)
-    }
-    
-    # Save the plot
-    output_file <- file.path(output_dir, paste0('neighbours_', protein.id, '.png'))
-    ggplot2::ggsave(output_file, plot = p, device = "png", width = width, height = height, units = "cm")
-    pn_info("Saved neighbor plot to:", output_file)
-    
-  }, error = function(e) {
-    pn_error("Failed to create or save neighbor plot:", e$message)
-  })
-  
-  return(invisible(NULL))
-}
->>>>>>> f7bfacb2
